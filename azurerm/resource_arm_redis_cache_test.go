--- conflicted
+++ resolved
@@ -451,9 +451,6 @@
 	})
 }
 
-<<<<<<< HEAD
-func testCheckAzureRMRedisCacheExists(resourceName string) resource.TestCheckFunc {
-=======
 func TestAccAzureRMRedisCache_InternalSubnet_withZone(t *testing.T) {
 	resourceName := "azurerm_redis_cache.test"
 	ri := acctest.RandInt()
@@ -481,8 +478,7 @@
 	})
 }
 
-func testCheckAzureRMRedisCacheExists(name string) resource.TestCheckFunc {
->>>>>>> 3d9e7d53
+func testCheckAzureRMRedisCacheExists(resourceName string) resource.TestCheckFunc {
 	return func(s *terraform.State) error {
 		// Ensure we have enough information in state to look up in API
 		rs, ok := s.RootModule().Resources[resourceName]

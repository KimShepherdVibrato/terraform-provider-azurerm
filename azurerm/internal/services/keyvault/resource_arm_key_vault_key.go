package keyvault

import (
	"encoding/base64"
	"fmt"
	"log"
	"time"

	"github.com/Azure/azure-sdk-for-go/services/keyvault/2016-10-01/keyvault"
	"github.com/Azure/go-autorest/autorest/date"
	"github.com/hashicorp/terraform-plugin-sdk/helper/schema"
	"github.com/hashicorp/terraform-plugin-sdk/helper/validation"
	"github.com/terraform-providers/terraform-provider-azurerm/azurerm/helpers/azure"
	"github.com/terraform-providers/terraform-provider-azurerm/azurerm/helpers/tf"
	"github.com/terraform-providers/terraform-provider-azurerm/azurerm/helpers/validate"
	"github.com/terraform-providers/terraform-provider-azurerm/azurerm/internal/clients"
	"github.com/terraform-providers/terraform-provider-azurerm/azurerm/internal/features"
	"github.com/terraform-providers/terraform-provider-azurerm/azurerm/internal/tags"
	"github.com/terraform-providers/terraform-provider-azurerm/azurerm/internal/timeouts"
	"github.com/terraform-providers/terraform-provider-azurerm/azurerm/utils"
)

func resourceArmKeyVaultKey() *schema.Resource {
	return &schema.Resource{
		Create: resourceArmKeyVaultKeyCreate,
		Read:   resourceArmKeyVaultKeyRead,
		Update: resourceArmKeyVaultKeyUpdate,
		Delete: resourceArmKeyVaultKeyDelete,
		Importer: &schema.ResourceImporter{
			State: resourceArmKeyVaultChildResourceImporter,
		},

		Timeouts: &schema.ResourceTimeout{
			Create: schema.DefaultTimeout(30 * time.Minute),
			Read:   schema.DefaultTimeout(5 * time.Minute),
			Update: schema.DefaultTimeout(30 * time.Minute),
			Delete: schema.DefaultTimeout(30 * time.Minute),
		},

		Schema: map[string]*schema.Schema{
			"name": {
				Type:         schema.TypeString,
				Required:     true,
				ForceNew:     true,
				ValidateFunc: azure.ValidateKeyVaultChildName,
			},

			"key_vault_id": {
				Type:         schema.TypeString,
				Required:     true,
				ForceNew:     true,
				ValidateFunc: azure.ValidateResourceID,
<<<<<<< HEAD
			},

			"key_vault_access_policy_id": {
				Type:         schema.TypeString,
				Optional:     true,
				ForceNew:     true,
				ValidateFunc: azure.ValidateResourceID,
=======
>>>>>>> 637fab5f
			},

			"key_type": {
				Type:     schema.TypeString,
				Required: true,
				ForceNew: true,
				// turns out Azure's *really* sensitive about the casing of these
				// issue: https://github.com/Azure/azure-rest-api-specs/issues/1739
				ValidateFunc: validation.StringInSlice([]string{
					// TODO: add `oct` back in once this is fixed
					// https://github.com/Azure/azure-rest-api-specs/issues/1739#issuecomment-332236257
					string(keyvault.EC),
					string(keyvault.ECHSM),
					string(keyvault.RSA),
					string(keyvault.RSAHSM),
				}, false),
			},

			"key_size": {
				Type:          schema.TypeInt,
				Optional:      true,
				ForceNew:      true,
				ConflictsWith: []string{"curve"},
			},

			"key_opts": {
				Type:     schema.TypeList,
				Required: true,
				Elem: &schema.Schema{
					Type: schema.TypeString,
					// turns out Azure's *really* sensitive about the casing of these
					// issue: https://github.com/Azure/azure-rest-api-specs/issues/1739
					ValidateFunc: validation.StringInSlice([]string{
						string(keyvault.Decrypt),
						string(keyvault.Encrypt),
						string(keyvault.Sign),
						string(keyvault.UnwrapKey),
						string(keyvault.Verify),
						string(keyvault.WrapKey),
					}, false),
				},
			},

			"curve": {
				Type:     schema.TypeString,
				Optional: true,
				Computed: true,
				ForceNew: true,
				ValidateFunc: validation.StringInSlice([]string{
					string(keyvault.P256),
					string(keyvault.P384),
					string(keyvault.P521),
					string(keyvault.SECP256K1),
				}, false),
				// TODO: the curve name should probably be mandatory for EC in the future,
				// but handle the diff so that we don't break existing configurations and
				// imported EC keys
				ConflictsWith: []string{"key_size"},
			},

			"not_before_date": {
				Type:         schema.TypeString,
				Optional:     true,
				ValidateFunc: validate.RFC3339Time,
			},

			"expiration_date": {
				Type:         schema.TypeString,
				Optional:     true,
				ValidateFunc: validate.RFC3339Time,
			},

			// Computed
			"version": {
				Type:     schema.TypeString,
				Computed: true,
			},

			"n": {
				Type:     schema.TypeString,
				Computed: true,
			},

			"e": {
				Type:     schema.TypeString,
				Computed: true,
			},

			"x": {
				Type:     schema.TypeString,
				Computed: true,
			},

			"y": {
				Type:     schema.TypeString,
				Computed: true,
			},

			"tags": tags.Schema(),
		},
	}
}

func resourceArmKeyVaultKeyCreate(d *schema.ResourceData, meta interface{}) error {
	vaultClient := meta.(*clients.Client).KeyVault.VaultsClient
	client := meta.(*clients.Client).KeyVault.ManagementClient
	ctx, cancel := timeouts.ForCreate(meta.(*clients.Client).StopContext, d)
	defer cancel()

	log.Print("[INFO] preparing arguments for AzureRM KeyVault Key creation.")
	name := d.Get("name").(string)
	keyVaultId := d.Get("key_vault_id").(string)

	keyVaultBaseUri, err := azure.GetKeyVaultBaseUrlFromID(ctx, vaultClient, keyVaultId)
	if err != nil {
		return fmt.Errorf("Error looking up Key %q vault url from id %q: %+v", name, keyVaultId, err)
	}

	if features.ShouldResourcesBeImported() {
		existing, err := client.GetKey(ctx, keyVaultBaseUri, name, "")
		if err != nil {
			if !utils.ResponseWasNotFound(existing.Response) {
				return fmt.Errorf("Error checking for presence of existing Key %q (Key Vault %q): %s", name, keyVaultBaseUri, err)
			}
		}

		if existing.Key != nil && existing.Key.Kid != nil && *existing.Key.Kid != "" {
			return tf.ImportAsExistsError("azurerm_key_vault_key", *existing.Key.Kid)
		}
	}

	keyType := d.Get("key_type").(string)
	keyOptions := expandKeyVaultKeyOptions(d)
	t := d.Get("tags").(map[string]interface{})

	// TODO: support Importing Keys once this is fixed:
	// https://github.com/Azure/azure-rest-api-specs/issues/1747
	parameters := keyvault.KeyCreateParameters{
		Kty:    keyvault.JSONWebKeyType(keyType),
		KeyOps: keyOptions,
		KeyAttributes: &keyvault.KeyAttributes{
			Enabled: utils.Bool(true),
		},

		Tags: tags.Expand(t),
	}

	if parameters.Kty == keyvault.EC || parameters.Kty == keyvault.ECHSM {
		curveName := d.Get("curve").(string)
		parameters.Curve = keyvault.JSONWebKeyCurveName(curveName)
	} else if parameters.Kty == keyvault.RSA || parameters.Kty == keyvault.RSAHSM {
		keySize, ok := d.GetOk("key_size")
		if !ok {
			return fmt.Errorf("Key size is required when creating an RSA key")
		}
		parameters.KeySize = utils.Int32(int32(keySize.(int)))
	}
	// TODO: support `oct` once this is fixed
	// https://github.com/Azure/azure-rest-api-specs/issues/1739#issuecomment-332236257

	if v, ok := d.GetOk("not_before_date"); ok {
		notBeforeDate, _ := time.Parse(time.RFC3339, v.(string)) //validated by schema
		notBeforeUnixTime := date.UnixTime(notBeforeDate)
		parameters.KeyAttributes.NotBefore = &notBeforeUnixTime
	}

	if v, ok := d.GetOk("expiration_date"); ok {
		expirationDate, _ := time.Parse(time.RFC3339, v.(string)) //validated by schema
		expirationUnixTime := date.UnixTime(expirationDate)
		parameters.KeyAttributes.Expires = &expirationUnixTime
	}

	if _, err := client.CreateKey(ctx, keyVaultBaseUri, name, parameters); err != nil {
		return fmt.Errorf("Error Creating Key: %+v", err)
	}

	// "" indicates the latest version
	read, err := client.GetKey(ctx, keyVaultBaseUri, name, "")
	if err != nil {
		return err
	}

	d.SetId(*read.Key.Kid)

	return resourceArmKeyVaultKeyRead(d, meta)
}

func resourceArmKeyVaultKeyUpdate(d *schema.ResourceData, meta interface{}) error {
	vaultClient := meta.(*clients.Client).KeyVault.VaultsClient
	client := meta.(*clients.Client).KeyVault.ManagementClient
	ctx, cancel := timeouts.ForUpdate(meta.(*clients.Client).StopContext, d)
	defer cancel()

	id, err := azure.ParseKeyVaultChildID(d.Id())
	if err != nil {
		return err
	}

	keyVaultId, err := azure.GetKeyVaultIDFromBaseUrl(ctx, vaultClient, id.KeyVaultBaseUrl)
	if err != nil {
		return fmt.Errorf("Error retrieving the Resource ID the Key Vault at URL %q: %s", id.KeyVaultBaseUrl, err)
	}
	if keyVaultId == nil {
		return fmt.Errorf("Unable to determine the Resource ID for the Key Vault at URL %q", id.KeyVaultBaseUrl)
	}

	ok, err := azure.KeyVaultExists(ctx, vaultClient, *keyVaultId)
	if err != nil {
		return fmt.Errorf("Error checking if key vault %q for Key %q in Vault at url %q exists: %v", *keyVaultId, id.Name, id.KeyVaultBaseUrl, err)
	}
	if !ok {
		log.Printf("[DEBUG] Key %q Key Vault %q was not found in Key Vault at URI %q - removing from state", id.Name, *keyVaultId, id.KeyVaultBaseUrl)
		d.SetId("")
		return nil
	}

	keyOptions := expandKeyVaultKeyOptions(d)
	t := d.Get("tags").(map[string]interface{})

	parameters := keyvault.KeyUpdateParameters{
		KeyOps: keyOptions,
		KeyAttributes: &keyvault.KeyAttributes{
			Enabled: utils.Bool(true),
		},
		Tags: tags.Expand(t),
	}

	if v, ok := d.GetOk("not_before_date"); ok {
		notBeforeDate, _ := time.Parse(time.RFC3339, v.(string)) //validated by schema
		notBeforeUnixTime := date.UnixTime(notBeforeDate)
		parameters.KeyAttributes.NotBefore = &notBeforeUnixTime
	}

	if v, ok := d.GetOk("expiration_date"); ok {
		expirationDate, _ := time.Parse(time.RFC3339, v.(string)) //validated by schema
		expirationUnixTime := date.UnixTime(expirationDate)
		parameters.KeyAttributes.Expires = &expirationUnixTime
	}

	if _, err = client.UpdateKey(ctx, id.KeyVaultBaseUrl, id.Name, id.Version, parameters); err != nil {
		return err
	}

	return resourceArmKeyVaultKeyRead(d, meta)
}

func resourceArmKeyVaultKeyRead(d *schema.ResourceData, meta interface{}) error {
	keyVaultClient := meta.(*clients.Client).KeyVault.VaultsClient
	client := meta.(*clients.Client).KeyVault.ManagementClient
	ctx, cancel := timeouts.ForRead(meta.(*clients.Client).StopContext, d)
	defer cancel()

	keyVaultAccessPolicyId := d.Get("key_vault_access_policy_id").(string)

	id, err := azure.ParseKeyVaultChildID(d.Id())
	if err != nil {
		return err
	}

	keyVaultId, err := azure.GetKeyVaultIDFromBaseUrl(ctx, keyVaultClient, id.KeyVaultBaseUrl)
	if err != nil {
		return fmt.Errorf("Error retrieving the Resource ID the Key Vault at URL %q: %s", id.KeyVaultBaseUrl, err)
	}
	if keyVaultId == nil {
		log.Printf("[DEBUG] Unable to determine the Resource ID for the Key Vault at URL %q - removing from state!", id.KeyVaultBaseUrl)
		d.SetId("")
		return nil
	}

	ok, err := azure.KeyVaultExists(ctx, keyVaultClient, *keyVaultId)
	if err != nil {
		return fmt.Errorf("Error checking if key vault %q for Key %q in Vault at url %q exists: %v", *keyVaultId, id.Name, id.KeyVaultBaseUrl, err)
	}
	if !ok {
		log.Printf("[DEBUG] Key %q Key Vault %q was not found in Key Vault at URI %q - removing from state", id.Name, *keyVaultId, id.KeyVaultBaseUrl)
		d.SetId("")
		return nil
	}

	resp, err := client.GetKey(ctx, id.KeyVaultBaseUrl, id.Name, "")
	if err != nil {
		if utils.ResponseWasNotFound(resp.Response) {
			log.Printf("[DEBUG] Key %q was not found in Key Vault at URI %q - removing from state", id.Name, id.KeyVaultBaseUrl)
			d.SetId("")
			return nil
		}

		return err
	}

	d.Set("name", id.Name)
<<<<<<< HEAD
	d.Set("key_vault_access_policy_id", keyVaultAccessPolicyId)
=======
>>>>>>> 637fab5f
	if key := resp.Key; key != nil {
		d.Set("key_type", string(key.Kty))

		options := flattenKeyVaultKeyOptions(key.KeyOps)
		if err := d.Set("key_opts", options); err != nil {
			return err
		}

		d.Set("n", key.N)
		d.Set("e", key.E)
		d.Set("x", key.X)
		d.Set("y", key.Y)
		if key.N != nil {
			nBytes, err := base64.RawURLEncoding.DecodeString(*key.N)
			if err != nil {
				return fmt.Errorf("Could not decode N: %+v", err)
			}
			d.Set("key_size", len(nBytes)*8)
		}

		d.Set("curve", key.Crv)
	}

	if attributes := resp.Attributes; attributes != nil {
		if v := attributes.NotBefore; v != nil {
			d.Set("not_before_date", time.Time(*v).Format(time.RFC3339))
		}

		if v := attributes.Expires; v != nil {
			d.Set("expiration_date", time.Time(*v).Format(time.RFC3339))
		}
	}

	// Computed
	d.Set("version", id.Version)

	return tags.FlattenAndSet(d, resp.Tags)
}

func resourceArmKeyVaultKeyDelete(d *schema.ResourceData, meta interface{}) error {
	keyVaultClient := meta.(*clients.Client).KeyVault.VaultsClient
	client := meta.(*clients.Client).KeyVault.ManagementClient
	ctx, cancel := timeouts.ForDelete(meta.(*clients.Client).StopContext, d)
	defer cancel()

	id, err := azure.ParseKeyVaultChildID(d.Id())
	if err != nil {
		return err
	}

	keyVaultId, err := azure.GetKeyVaultIDFromBaseUrl(ctx, keyVaultClient, id.KeyVaultBaseUrl)
	if err != nil {
		return fmt.Errorf("Error retrieving the Resource ID the Key Vault at URL %q: %s", id.KeyVaultBaseUrl, err)
	}
	if keyVaultId == nil {
		return fmt.Errorf("Unable to determine the Resource ID for the Key Vault at URL %q", id.KeyVaultBaseUrl)
	}

	ok, err := azure.KeyVaultExists(ctx, keyVaultClient, *keyVaultId)
	if err != nil {
		return fmt.Errorf("Error checking if key vault %q for Key %q in Vault at url %q exists: %v", *keyVaultId, id.Name, id.KeyVaultBaseUrl, err)
	}
	if !ok {
		log.Printf("[DEBUG] Key %q Key Vault %q was not found in Key Vault at URI %q - removing from state", id.Name, *keyVaultId, id.KeyVaultBaseUrl)
		d.SetId("")
		return nil
	}

	_, err = client.DeleteKey(ctx, id.KeyVaultBaseUrl, id.Name)
	return err
}

func expandKeyVaultKeyOptions(d *schema.ResourceData) *[]keyvault.JSONWebKeyOperation {
	options := d.Get("key_opts").([]interface{})
	results := make([]keyvault.JSONWebKeyOperation, 0, len(options))

	for _, option := range options {
		results = append(results, keyvault.JSONWebKeyOperation(option.(string)))
	}

	return &results
}

func flattenKeyVaultKeyOptions(input *[]string) []interface{} {
	results := make([]interface{}, 0, len(*input))

	for _, option := range *input {
		results = append(results, option)
	}

	return results
}<|MERGE_RESOLUTION|>--- conflicted
+++ resolved
@@ -50,7 +50,6 @@
 				Required:     true,
 				ForceNew:     true,
 				ValidateFunc: azure.ValidateResourceID,
-<<<<<<< HEAD
 			},
 
 			"key_vault_access_policy_id": {
@@ -58,8 +57,6 @@
 				Optional:     true,
 				ForceNew:     true,
 				ValidateFunc: azure.ValidateResourceID,
-=======
->>>>>>> 637fab5f
 			},
 
 			"key_type": {
@@ -351,11 +348,9 @@
 	}
 
 	d.Set("name", id.Name)
-<<<<<<< HEAD
 	d.Set("key_vault_access_policy_id", keyVaultAccessPolicyId)
-=======
->>>>>>> 637fab5f
-	if key := resp.Key; key != nil {
+
+  if key := resp.Key; key != nil {
 		d.Set("key_type", string(key.Kty))
 
 		options := flattenKeyVaultKeyOptions(key.KeyOps)

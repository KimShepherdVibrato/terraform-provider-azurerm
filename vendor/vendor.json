{
	"comment": "",
	"ignore": "test github.com/hashicorp/terraform/backend",
	"package": [
		{
			"checksumSHA1": "6L+lfS4jjiDIT4vBffPkpmx2PI0=",
			"path": "github.com/Azure/azure-sdk-for-go/arm/appinsights",
			"revision": "eae258195456be76b2ec9ad2ee2ab63cdda365d9",
			"revisionTime": "2018-01-09T21:59:56Z",
			"version": "v12.2.0-beta",
			"versionExact": "v12.2.0-beta"
		},
		{
			"checksumSHA1": "IjNs00z0UNBU/yuPRYynmrgVGGs=",
			"path": "github.com/Azure/azure-sdk-for-go/arm/authorization",
			"revision": "eae258195456be76b2ec9ad2ee2ab63cdda365d9",
			"revisionTime": "2018-01-09T21:59:56Z",
			"version": "v12.2.0-beta",
			"versionExact": "v12.2.0-beta"
		},
		{
			"checksumSHA1": "ntRFNTvyrAmlRlpQVLJpVBwhQms=",
			"path": "github.com/Azure/azure-sdk-for-go/arm/automation",
			"revision": "eae258195456be76b2ec9ad2ee2ab63cdda365d9",
			"revisionTime": "2018-01-09T21:59:56Z",
			"version": "v12.2.0-beta",
			"versionExact": "v12.2.0-beta"
		},
		{
			"checksumSHA1": "wgnU3Mmf/S8pUvERC4TRzoLLH5g=",
			"path": "github.com/Azure/azure-sdk-for-go/arm/cdn",
			"revision": "eae258195456be76b2ec9ad2ee2ab63cdda365d9",
			"revisionTime": "2018-01-09T21:59:56Z",
			"version": "v12.2.0-beta",
			"versionExact": "v12.2.0-beta"
		},
		{
			"checksumSHA1": "ntK9uWj6tVf/jSFsQiGezSsr9dM=",
			"path": "github.com/Azure/azure-sdk-for-go/arm/compute",
			"revision": "eae258195456be76b2ec9ad2ee2ab63cdda365d9",
			"revisionTime": "2018-01-09T21:59:56Z",
			"version": "v12.2.0-beta",
			"versionExact": "v12.2.0-beta"
		},
		{
			"checksumSHA1": "IedxDiI9EV0mSaxf4eNtK92crZY=",
			"path": "github.com/Azure/azure-sdk-for-go/arm/containerinstance",
			"revision": "eae258195456be76b2ec9ad2ee2ab63cdda365d9",
			"revisionTime": "2018-01-09T21:59:56Z",
			"version": "v12.2.0-beta",
			"versionExact": "v12.2.0-beta"
		},
		{
			"checksumSHA1": "qC39cfKej1D75HsDIySK3bcXUeg=",
			"path": "github.com/Azure/azure-sdk-for-go/arm/containerregistry",
			"revision": "eae258195456be76b2ec9ad2ee2ab63cdda365d9",
			"revisionTime": "2018-01-09T21:59:56Z",
			"version": "v12.2.0-beta",
			"versionExact": "v12.2.0-beta"
		},
		{
			"checksumSHA1": "e/5MUSVCg252Ql+dQ4MUD/xdxCU=",
			"path": "github.com/Azure/azure-sdk-for-go/arm/containerservice",
			"revision": "eae258195456be76b2ec9ad2ee2ab63cdda365d9",
			"revisionTime": "2018-01-09T21:59:56Z",
			"version": "v12.2.0-beta",
			"versionExact": "v12.2.0-beta"
		},
		{
			"checksumSHA1": "bZvdO5h22oZJFrnYK5jaSyDdFAQ=",
			"path": "github.com/Azure/azure-sdk-for-go/arm/cosmos-db",
			"revision": "eae258195456be76b2ec9ad2ee2ab63cdda365d9",
			"revisionTime": "2018-01-09T21:59:56Z",
			"version": "v12.2.0-beta",
			"versionExact": "v12.2.0-beta"
		},
		{
			"checksumSHA1": "IuOad6dkXLtlhfpz0uAXf2D/0BU=",
			"path": "github.com/Azure/azure-sdk-for-go/arm/disk",
			"revision": "eae258195456be76b2ec9ad2ee2ab63cdda365d9",
			"revisionTime": "2018-01-09T21:59:56Z",
			"version": "v12.2.0-beta",
			"versionExact": "v12.2.0-beta"
		},
		{
			"checksumSHA1": "IXreuQabmzmRhjA0cCHXulObl1c=",
			"path": "github.com/Azure/azure-sdk-for-go/arm/dns",
			"revision": "eae258195456be76b2ec9ad2ee2ab63cdda365d9",
			"revisionTime": "2018-01-09T21:59:56Z",
			"version": "v12.2.0-beta",
			"versionExact": "v12.2.0-beta"
		},
		{
			"checksumSHA1": "+fxsSGqHe7t9+9sVbmBhyUeVmNU=",
			"path": "github.com/Azure/azure-sdk-for-go/arm/eventgrid",
			"revision": "eae258195456be76b2ec9ad2ee2ab63cdda365d9",
			"revisionTime": "2018-01-09T21:59:56Z",
			"version": "v12.2.0-beta",
			"versionExact": "v12.2.0-beta"
		},
		{
			"checksumSHA1": "NiwGn7ohqvpC1UevRLxGbiqvWMw=",
			"path": "github.com/Azure/azure-sdk-for-go/arm/eventhub",
			"revision": "eae258195456be76b2ec9ad2ee2ab63cdda365d9",
			"revisionTime": "2018-01-09T21:59:56Z",
			"version": "v12.2.0-beta",
			"versionExact": "v12.2.0-beta"
		},
		{
			"checksumSHA1": "ukh0GPROTDLuKagYzTAnOp0E5hk=",
			"path": "github.com/Azure/azure-sdk-for-go/arm/graphrbac",
			"revision": "eae258195456be76b2ec9ad2ee2ab63cdda365d9",
			"revisionTime": "2018-01-09T21:59:56Z",
			"version": "v12.2.0-beta",
			"versionExact": "v12.2.0-beta"
		},
		{
			"checksumSHA1": "MTOGJVzeFd1VxLpuz+JoJ/5r8lA=",
			"path": "github.com/Azure/azure-sdk-for-go/arm/keyvault",
			"revision": "eae258195456be76b2ec9ad2ee2ab63cdda365d9",
			"revisionTime": "2018-01-09T21:59:56Z",
			"version": "v12.2.0-beta",
			"versionExact": "v12.2.0-beta"
		},
		{
<<<<<<< HEAD
			"checksumSHA1": "sVkzLHOCP786rmV93HAIe+ke2hs=",
			"path": "github.com/Azure/azure-sdk-for-go/arm/monitor",
			"revision": "7692b0cef22674113fcf71cc17ac3ccc1a7fef48",
			"revisionTime": "2017-11-07T22:03:28Z",
			"version": "=v11.2.2-beta",
			"versionExact": "v11.2.2-beta"
		},
		{
			"checksumSHA1": "bb4XrZmhiQKz+tl2ycSykFCnyx4=",
=======
			"checksumSHA1": "aSAQM4LTlSAyWJTSMCJjBxUkmVI=",
>>>>>>> a3339eff
			"path": "github.com/Azure/azure-sdk-for-go/arm/mysql",
			"revision": "eae258195456be76b2ec9ad2ee2ab63cdda365d9",
			"revisionTime": "2018-01-09T21:59:56Z",
			"version": "v12.2.0-beta",
			"versionExact": "v12.2.0-beta"
		},
		{
			"checksumSHA1": "PDMRG1zVjFxDESUXBwR74V+zVHs=",
			"path": "github.com/Azure/azure-sdk-for-go/arm/network",
			"revision": "eae258195456be76b2ec9ad2ee2ab63cdda365d9",
			"revisionTime": "2018-01-09T21:59:56Z",
			"version": "v12.2.0-beta",
			"versionExact": "v12.2.0-beta"
		},
		{
			"checksumSHA1": "k5+yVk1W5Vgt0kBB+iNsI8cEt0Y=",
			"path": "github.com/Azure/azure-sdk-for-go/arm/operationalinsights",
			"revision": "eae258195456be76b2ec9ad2ee2ab63cdda365d9",
			"revisionTime": "2018-01-09T21:59:56Z",
			"version": "v12.2.0-beta",
			"versionExact": "v12.2.0-beta"
		},
		{
			"checksumSHA1": "1IZMTPTijWAzodsaa1Qsn7T/wj8=",
			"path": "github.com/Azure/azure-sdk-for-go/arm/postgresql",
			"revision": "eae258195456be76b2ec9ad2ee2ab63cdda365d9",
			"revisionTime": "2018-01-09T21:59:56Z",
			"version": "v12.2.0-beta",
			"versionExact": "v12.2.0-beta"
		},
		{
			"checksumSHA1": "1vQZbJJLbYz+ocnsVsWmPrAfu4A=",
			"path": "github.com/Azure/azure-sdk-for-go/arm/redis",
			"revision": "eae258195456be76b2ec9ad2ee2ab63cdda365d9",
			"revisionTime": "2018-01-09T21:59:56Z",
			"version": "v12.2.0-beta",
			"versionExact": "v12.2.0-beta"
		},
		{
			"checksumSHA1": "p1TxN/VU3M0OQ31Tdy993dAiHNw=",
			"path": "github.com/Azure/azure-sdk-for-go/arm/resources/locks",
			"revision": "eae258195456be76b2ec9ad2ee2ab63cdda365d9",
			"revisionTime": "2018-01-09T21:59:56Z",
			"version": "v12.2.0-beta",
			"versionExact": "v12.2.0-beta"
		},
		{
			"checksumSHA1": "TE0GnPTelRfFvMJakgRcaB2TxHg=",
			"path": "github.com/Azure/azure-sdk-for-go/arm/resources/resources",
			"revision": "eae258195456be76b2ec9ad2ee2ab63cdda365d9",
			"revisionTime": "2018-01-09T21:59:56Z",
			"version": "v12.2.0-beta",
			"versionExact": "v12.2.0-beta"
		},
		{
			"checksumSHA1": "6Csnt2xO8qZ+4gmrEqlYMpn8vvc=",
			"path": "github.com/Azure/azure-sdk-for-go/arm/resources/subscriptions",
			"revision": "eae258195456be76b2ec9ad2ee2ab63cdda365d9",
			"revisionTime": "2018-01-09T21:59:56Z",
			"version": "v12.2.0-beta",
			"versionExact": "v12.2.0-beta"
		},
		{
			"checksumSHA1": "XSQZIQNppPwrrhrcXitEyDhGY5A=",
			"path": "github.com/Azure/azure-sdk-for-go/arm/scheduler",
			"revision": "eae258195456be76b2ec9ad2ee2ab63cdda365d9",
			"revisionTime": "2018-01-09T21:59:56Z",
			"version": "v12.2.0-beta",
			"versionExact": "v12.2.0-beta"
		},
		{
			"checksumSHA1": "+Z62YwWMUMqYyBGIyBRi/EBCHeU=",
			"path": "github.com/Azure/azure-sdk-for-go/arm/search",
			"revision": "eae258195456be76b2ec9ad2ee2ab63cdda365d9",
			"revisionTime": "2018-01-09T21:59:56Z",
			"version": "v12.2.0-beta",
			"versionExact": "v12.2.0-beta"
		},
		{
			"checksumSHA1": "ic3iVn7qIYW1l0xKJ/0N9+wUMXs=",
			"path": "github.com/Azure/azure-sdk-for-go/arm/servicebus",
			"revision": "eae258195456be76b2ec9ad2ee2ab63cdda365d9",
			"revisionTime": "2018-01-09T21:59:56Z",
			"version": "v12.2.0-beta",
			"versionExact": "v12.2.0-beta"
		},
		{
			"checksumSHA1": "z/C9jsbI3ZO3u8lJRAPXN0ZX2r0=",
			"path": "github.com/Azure/azure-sdk-for-go/dataplane/keyvault",
			"revision": "eae258195456be76b2ec9ad2ee2ab63cdda365d9",
			"revisionTime": "2018-01-09T21:59:56Z",
			"version": "v12.2.0-beta",
			"versionExact": "v12.2.0-beta"
		},
		{
			"checksumSHA1": "Awr0JcnLwKoi785lZSEp1uJt0LU=",
			"path": "github.com/Azure/azure-sdk-for-go/services/appinsights/mgmt/2015-05-01/insights",
			"revision": "eae258195456be76b2ec9ad2ee2ab63cdda365d9",
			"revisionTime": "2018-01-09T21:59:56Z",
			"version": "v12.2.0-beta",
			"versionExact": "v12.2.0-beta"
		},
		{
			"checksumSHA1": "zOkzdq4ZxozLRUXs9Zx3a8KPVI4=",
			"path": "github.com/Azure/azure-sdk-for-go/services/authorization/mgmt/2015-07-01/authorization",
			"revision": "eae258195456be76b2ec9ad2ee2ab63cdda365d9",
			"revisionTime": "2018-01-09T21:59:56Z",
			"version": "v12.2.0-beta",
			"versionExact": "v12.2.0-beta"
		},
		{
			"checksumSHA1": "TGegGsDUkW9jhqM4i5oS6AY0YJg=",
			"path": "github.com/Azure/azure-sdk-for-go/services/automation/mgmt/2015-10-31/automation",
			"revision": "eae258195456be76b2ec9ad2ee2ab63cdda365d9",
			"revisionTime": "2018-01-09T21:59:56Z",
			"version": "v12.2.0-beta",
			"versionExact": "v12.2.0-beta"
		},
		{
			"checksumSHA1": "XkFkJ0zVk1LsZmNUV0x0eX+TBd0=",
			"path": "github.com/Azure/azure-sdk-for-go/services/cdn/mgmt/2017-04-02/cdn",
			"revision": "eae258195456be76b2ec9ad2ee2ab63cdda365d9",
			"revisionTime": "2018-01-09T21:59:56Z",
			"version": "v12.2.0-beta",
			"versionExact": "v12.2.0-beta"
		},
		{
			"checksumSHA1": "/4oQ+Mli37wYfS8zReOiiPdjP9Q=",
			"path": "github.com/Azure/azure-sdk-for-go/services/compute/mgmt/2017-03-30/compute",
			"revision": "eae258195456be76b2ec9ad2ee2ab63cdda365d9",
			"revisionTime": "2018-01-09T21:59:56Z",
			"version": "v12.2.0-beta",
			"versionExact": "v12.2.0-beta"
		},
		{
			"checksumSHA1": "jBnpM3RM13OiI7uDqq4XEVhnmLU=",
			"path": "github.com/Azure/azure-sdk-for-go/services/containerinstance/mgmt/2017-08-01-preview/containerinstance",
			"revision": "eae258195456be76b2ec9ad2ee2ab63cdda365d9",
			"revisionTime": "2018-01-09T21:59:56Z",
			"version": "v12.2.0-beta",
			"versionExact": "v12.2.0-beta"
		},
		{
			"checksumSHA1": "5HaMzzvDRaH6Q5WzkPN0WxyLL9E=",
			"path": "github.com/Azure/azure-sdk-for-go/services/containerregistry/mgmt/2017-10-01/containerregistry",
			"revision": "eae258195456be76b2ec9ad2ee2ab63cdda365d9",
			"revisionTime": "2018-01-09T21:59:56Z",
			"version": "v12.2.0-beta",
			"versionExact": "v12.2.0-beta"
		},
		{
			"checksumSHA1": "7hZ7cdWp5z7LYBpgnY7xBNRl64Y=",
			"path": "github.com/Azure/azure-sdk-for-go/services/containerservice/mgmt/2017-07-01/containerservice",
			"revision": "eae258195456be76b2ec9ad2ee2ab63cdda365d9",
			"revisionTime": "2018-01-09T21:59:56Z",
			"version": "v12.2.0-beta",
			"versionExact": "v12.2.0-beta"
		},
		{
			"checksumSHA1": "s5P9JAODA/hf6hjOkp0rhJ78ZsE=",
			"path": "github.com/Azure/azure-sdk-for-go/services/cosmos-db/mgmt/2015-04-08/documentdb",
			"revision": "eae258195456be76b2ec9ad2ee2ab63cdda365d9",
			"revisionTime": "2018-01-09T21:59:56Z",
			"version": "v12.2.0-beta",
			"versionExact": "v12.2.0-beta"
		},
		{
			"checksumSHA1": "3so/22d+vsme11nDHfFBCgyDfYs=",
			"path": "github.com/Azure/azure-sdk-for-go/services/dns/mgmt/2016-04-01/dns",
			"revision": "eae258195456be76b2ec9ad2ee2ab63cdda365d9",
			"revisionTime": "2018-01-09T21:59:56Z",
			"version": "v12.2.0-beta",
			"versionExact": "v12.2.0-beta"
		},
		{
			"checksumSHA1": "FpmdQEWVwrn+CPWCjHwbXGWq908=",
			"path": "github.com/Azure/azure-sdk-for-go/services/eventgrid/mgmt/2017-09-15-preview/eventgrid",
			"revision": "eae258195456be76b2ec9ad2ee2ab63cdda365d9",
			"revisionTime": "2018-01-09T21:59:56Z",
			"version": "v12.2.0-beta",
			"versionExact": "v12.2.0-beta"
		},
		{
			"checksumSHA1": "cEMBz2DujqRVz8vCRfJXuoBthUI=",
			"path": "github.com/Azure/azure-sdk-for-go/services/eventhub/mgmt/2017-04-01/eventhub",
			"revision": "eae258195456be76b2ec9ad2ee2ab63cdda365d9",
			"revisionTime": "2018-01-09T21:59:56Z",
			"version": "v12.2.0-beta",
			"versionExact": "v12.2.0-beta"
		},
		{
			"checksumSHA1": "tlByen1fEhHVSQNNMT+k/jTFd54=",
			"path": "github.com/Azure/azure-sdk-for-go/services/graphrbac/1.6/graphrbac",
			"revision": "eae258195456be76b2ec9ad2ee2ab63cdda365d9",
			"revisionTime": "2018-01-09T21:59:56Z",
			"version": "v12.2.0-beta",
			"versionExact": "v12.2.0-beta"
		},
		{
			"checksumSHA1": "zLo69JljWZINNOeUgjIuw+S2rks=",
			"path": "github.com/Azure/azure-sdk-for-go/services/keyvault/2016-10-01/keyvault",
			"revision": "eae258195456be76b2ec9ad2ee2ab63cdda365d9",
			"revisionTime": "2018-01-09T21:59:56Z",
			"version": "v12.2.0-beta",
			"versionExact": "v12.2.0-beta"
		},
		{
			"checksumSHA1": "YfkdpUnZChrGOsllGtPCqvTPauo=",
			"path": "github.com/Azure/azure-sdk-for-go/services/mysql/mgmt/2017-04-30-preview/mysql",
			"revision": "eae258195456be76b2ec9ad2ee2ab63cdda365d9",
			"revisionTime": "2018-01-09T21:59:56Z",
			"version": "v12.2.0-beta",
			"versionExact": "v12.2.0-beta"
		},
		{
			"checksumSHA1": "6WPiKOjASi2DXbjtkM2G6EmtvVA=",
			"path": "github.com/Azure/azure-sdk-for-go/services/network/mgmt/2017-09-01/network",
			"revision": "eae258195456be76b2ec9ad2ee2ab63cdda365d9",
			"revisionTime": "2018-01-09T21:59:56Z",
			"version": "v12.2.0-beta",
			"versionExact": "v12.2.0-beta"
		},
		{
			"checksumSHA1": "SwmBsBlJdhavgzy+5WmNJacehvU=",
			"path": "github.com/Azure/azure-sdk-for-go/services/operationalinsights/mgmt/2015-11-01-preview/operationalinsights",
			"revision": "eae258195456be76b2ec9ad2ee2ab63cdda365d9",
			"revisionTime": "2018-01-09T21:59:56Z",
			"version": "v12.2.0-beta",
			"versionExact": "v12.2.0-beta"
		},
		{
			"checksumSHA1": "NPQlywxMlqlT0HFQGkSvKTeTcpE=",
			"path": "github.com/Azure/azure-sdk-for-go/services/postgresql/mgmt/2017-04-30-preview/postgresql",
			"revision": "eae258195456be76b2ec9ad2ee2ab63cdda365d9",
			"revisionTime": "2018-01-09T21:59:56Z",
			"version": "v12.2.0-beta",
			"versionExact": "v12.2.0-beta"
		},
		{
			"checksumSHA1": "GDlyyCsR4HA9rtIlzBhqLo5wYBM=",
			"path": "github.com/Azure/azure-sdk-for-go/services/redis/mgmt/2016-04-01/redis",
			"revision": "eae258195456be76b2ec9ad2ee2ab63cdda365d9",
			"revisionTime": "2018-01-09T21:59:56Z",
			"version": "v12.2.0-beta",
			"versionExact": "v12.2.0-beta"
		},
		{
			"checksumSHA1": "a1f0JGsbVRXRC6mxSIhLPuNOV3E=",
			"path": "github.com/Azure/azure-sdk-for-go/services/resources/mgmt/2016-06-01/subscriptions",
			"revision": "eae258195456be76b2ec9ad2ee2ab63cdda365d9",
			"revisionTime": "2018-01-09T21:59:56Z",
			"version": "v12.2.0-beta",
			"versionExact": "v12.2.0-beta"
		},
		{
			"checksumSHA1": "RSaVYAGX5ioHTCgWxJgGJkJv3is=",
			"path": "github.com/Azure/azure-sdk-for-go/services/resources/mgmt/2016-09-01/locks",
			"revision": "eae258195456be76b2ec9ad2ee2ab63cdda365d9",
			"revisionTime": "2018-01-09T21:59:56Z",
			"version": "v12.2.0-beta",
			"versionExact": "v12.2.0-beta"
		},
		{
			"checksumSHA1": "g5xe8lgcBqVbTb0m8Y1W+0+NmXo=",
			"path": "github.com/Azure/azure-sdk-for-go/services/resources/mgmt/2017-05-10/resources",
			"revision": "eae258195456be76b2ec9ad2ee2ab63cdda365d9",
			"revisionTime": "2018-01-09T21:59:56Z",
			"version": "v12.2.0-beta",
			"versionExact": "v12.2.0-beta"
		},
		{
			"checksumSHA1": "LBcRVMxwq+r0rnMse7eHLTcp6Hw=",
			"path": "github.com/Azure/azure-sdk-for-go/services/scheduler/mgmt/2016-03-01/scheduler",
			"revision": "eae258195456be76b2ec9ad2ee2ab63cdda365d9",
			"revisionTime": "2018-01-09T21:59:56Z",
			"version": "v12.2.0-beta",
			"versionExact": "v12.2.0-beta"
		},
		{
			"checksumSHA1": "38pbKsvcch/nral/7xXOYLgJLi8=",
			"path": "github.com/Azure/azure-sdk-for-go/services/search/mgmt/2015-08-19/search",
			"revision": "eae258195456be76b2ec9ad2ee2ab63cdda365d9",
			"revisionTime": "2018-01-09T21:59:56Z",
			"version": "v12.2.0-beta",
			"versionExact": "v12.2.0-beta"
		},
		{
			"checksumSHA1": "r84BDHI56ZjqeC2AvYrCvbF6pBc=",
			"path": "github.com/Azure/azure-sdk-for-go/services/servicebus/mgmt/2017-04-01/servicebus",
			"revision": "eae258195456be76b2ec9ad2ee2ab63cdda365d9",
			"revisionTime": "2018-01-09T21:59:56Z",
			"version": "v12.2.0-beta",
			"versionExact": "v12.2.0-beta"
		},
		{
			"checksumSHA1": "NSMIjrbXXkZOpR2hVSHfJdHvNx4=",
			"path": "github.com/Azure/azure-sdk-for-go/services/sql/mgmt/2015-05-01-preview/sql",
			"revision": "eae258195456be76b2ec9ad2ee2ab63cdda365d9",
			"revisionTime": "2018-01-09T21:59:56Z",
			"version": "v12.2.0-beta",
			"versionExact": "v12.2.0-beta"
		},
		{
			"checksumSHA1": "28D3ib+wY5cP8UdNCMptE+ndo3M=",
			"path": "github.com/Azure/azure-sdk-for-go/services/storage/mgmt/2017-06-01/storage",
			"revision": "eae258195456be76b2ec9ad2ee2ab63cdda365d9",
			"revisionTime": "2018-01-09T21:59:56Z",
			"version": "v12.2.0-beta",
			"versionExact": "v12.2.0-beta"
		},
		{
			"checksumSHA1": "VC70GbmWycyEfJc8zRgPw/L6DsQ=",
			"path": "github.com/Azure/azure-sdk-for-go/services/trafficmanager/mgmt/2017-05-01/trafficmanager",
			"revision": "eae258195456be76b2ec9ad2ee2ab63cdda365d9",
			"revisionTime": "2018-01-09T21:59:56Z",
			"version": "v12.2.0-beta",
			"versionExact": "v12.2.0-beta"
		},
		{
			"checksumSHA1": "ZQazSlZinEGX8Y0dqBHPFZB2JGA=",
			"path": "github.com/Azure/azure-sdk-for-go/services/web/mgmt/2016-09-01/web",
			"revision": "eae258195456be76b2ec9ad2ee2ab63cdda365d9",
			"revisionTime": "2018-01-09T21:59:56Z",
			"version": "v12.2.0-beta",
			"versionExact": "v12.2.0-beta"
		},
		{
			"checksumSHA1": "YDEw1uWzG+8V7KAaJfr4jKs1cM0=",
			"path": "github.com/Azure/azure-sdk-for-go/storage",
			"revision": "eae258195456be76b2ec9ad2ee2ab63cdda365d9",
			"revisionTime": "2018-01-09T21:59:56Z",
			"version": "v12.2.0-beta",
			"versionExact": "v12.2.0-beta"
		},
		{
			"checksumSHA1": "RzIYmvG1ReOud+kafFsZTDIZSK0=",
			"comment": "v9.7.0",
			"path": "github.com/Azure/go-autorest/autorest",
			"revision": "8c58b4788dedd95779efe0ac2055bb6a1b9b8e01",
			"revisionTime": "2018-01-06T16:29:27Z",
			"version": "v9.7.0",
			"versionExact": "v9.7.0"
		},
		{
			"checksumSHA1": "OxKbGGQUfsDtM4Fz4ysBpallhOE=",
			"comment": "v9.7.0",
			"path": "github.com/Azure/go-autorest/autorest/adal",
			"revision": "8c58b4788dedd95779efe0ac2055bb6a1b9b8e01",
			"revisionTime": "2018-01-06T16:29:27Z",
			"version": "v9.7.0",
			"versionExact": "v9.7.0"
		},
		{
			"checksumSHA1": "PwTnRhiCu8p2D1M2nsM0ADL4FM0=",
			"comment": "v9.7.0",
			"path": "github.com/Azure/go-autorest/autorest/azure",
			"revision": "8c58b4788dedd95779efe0ac2055bb6a1b9b8e01",
			"revisionTime": "2018-01-06T16:29:27Z",
			"version": "v9.7.0",
			"versionExact": "v9.7.0"
		},
		{
			"checksumSHA1": "+nXRwVB/JVEGe+oLsFhCmSkKPuI=",
			"comment": "v9.7.0",
			"path": "github.com/Azure/go-autorest/autorest/azure/cli",
			"revision": "8c58b4788dedd95779efe0ac2055bb6a1b9b8e01",
			"revisionTime": "2018-01-06T16:29:27Z",
			"version": "v9.7.0",
			"versionExact": "v9.7.0"
		},
		{
			"checksumSHA1": "9nXCi9qQsYjxCeajJKWttxgEt0I=",
			"comment": "v9.7.0",
			"path": "github.com/Azure/go-autorest/autorest/date",
			"revision": "8c58b4788dedd95779efe0ac2055bb6a1b9b8e01",
			"revisionTime": "2018-01-06T16:29:27Z",
			"version": "v9.7.0",
			"versionExact": "v9.7.0"
		},
		{
			"checksumSHA1": "SbBb2GcJNm5GjuPKGL2777QywR4=",
			"comment": "v9.7.0",
			"path": "github.com/Azure/go-autorest/autorest/to",
			"revision": "8c58b4788dedd95779efe0ac2055bb6a1b9b8e01",
			"revisionTime": "2018-01-06T16:29:27Z",
			"version": "v9.7.0",
			"versionExact": "v9.7.0"
		},
		{
			"checksumSHA1": "HfqZyKllcHQDvTwgCaYL1jUPmW0=",
			"comment": "v9.7.0",
			"path": "github.com/Azure/go-autorest/autorest/validation",
			"revision": "8c58b4788dedd95779efe0ac2055bb6a1b9b8e01",
			"revisionTime": "2018-01-06T16:29:27Z",
			"version": "v9.7.0",
			"versionExact": "v9.7.0"
		},
		{
			"checksumSHA1": "FIL83loX9V9APvGQIjJpbxq53F0=",
			"path": "github.com/apparentlymart/go-cidr/cidr",
			"revision": "7e4b007599d4e2076d9a81be723b3912852dda2c",
			"revisionTime": "2017-04-18T07:21:50Z"
		},
		{
			"checksumSHA1": "+2yCNqbcf7VcavAptooQReTGiHY=",
			"path": "github.com/apparentlymart/go-rundeck-api",
			"revision": "f6af74d34d1ef69a511c59173876fc1174c11f0d",
			"revisionTime": "2016-08-26T14:30:32Z"
		},
		{
			"checksumSHA1": "GCTVJ1J/SGZstNZauuLAnTFOhGA=",
			"path": "github.com/armon/go-radix",
			"revision": "1fca145dffbcaa8fe914309b1ec0cfc67500fe61",
			"revisionTime": "2017-07-27T15:54:43Z"
		},
		{
			"checksumSHA1": "fFU9OeM0pKWGL3D+Fa3PmHSjjLg=",
			"path": "github.com/aws/aws-sdk-go/aws",
			"revision": "be4fa13e47938e4801fada8c8ca3d1867ad3dcb3",
			"revisionTime": "2017-06-02T18:54:01Z",
			"version": "v1.8.34",
			"versionExact": "v1.8.34"
		},
		{
			"checksumSHA1": "Y9W+4GimK4Fuxq+vyIskVYFRnX4=",
			"path": "github.com/aws/aws-sdk-go/aws/awserr",
			"revision": "be4fa13e47938e4801fada8c8ca3d1867ad3dcb3",
			"revisionTime": "2017-06-02T18:54:01Z",
			"version": "v1.8.34",
			"versionExact": "v1.8.34"
		},
		{
			"checksumSHA1": "yyYr41HZ1Aq0hWc3J5ijXwYEcac=",
			"path": "github.com/aws/aws-sdk-go/aws/awsutil",
			"revision": "be4fa13e47938e4801fada8c8ca3d1867ad3dcb3",
			"revisionTime": "2017-06-02T18:54:01Z",
			"version": "v1.8.34",
			"versionExact": "v1.8.34"
		},
		{
			"checksumSHA1": "gcA6wFbLBJLLO/6g+AH9QoQQX1U=",
			"path": "github.com/aws/aws-sdk-go/aws/client",
			"revision": "be4fa13e47938e4801fada8c8ca3d1867ad3dcb3",
			"revisionTime": "2017-06-02T18:54:01Z",
			"version": "v1.8.34",
			"versionExact": "v1.8.34"
		},
		{
			"checksumSHA1": "ieAJ+Cvp/PKv1LpUEnUXpc3OI6E=",
			"path": "github.com/aws/aws-sdk-go/aws/client/metadata",
			"revision": "be4fa13e47938e4801fada8c8ca3d1867ad3dcb3",
			"revisionTime": "2017-06-02T18:54:01Z",
			"version": "v1.8.34",
			"versionExact": "v1.8.34"
		},
		{
			"checksumSHA1": "7/8j/q0TWtOgXyvEcv4B2Dhl00o=",
			"path": "github.com/aws/aws-sdk-go/aws/corehandlers",
			"revision": "be4fa13e47938e4801fada8c8ca3d1867ad3dcb3",
			"revisionTime": "2017-06-02T18:54:01Z",
			"version": "v1.8.34",
			"versionExact": "v1.8.34"
		},
		{
			"checksumSHA1": "Y+cPwQL0dZMyqp3wI+KJWmA9KQ8=",
			"path": "github.com/aws/aws-sdk-go/aws/credentials",
			"revision": "be4fa13e47938e4801fada8c8ca3d1867ad3dcb3",
			"revisionTime": "2017-06-02T18:54:01Z",
			"version": "v1.8.34",
			"versionExact": "v1.8.34"
		},
		{
			"checksumSHA1": "u3GOAJLmdvbuNUeUEcZSEAOeL/0=",
			"path": "github.com/aws/aws-sdk-go/aws/credentials/ec2rolecreds",
			"revision": "be4fa13e47938e4801fada8c8ca3d1867ad3dcb3",
			"revisionTime": "2017-06-02T18:54:01Z",
			"version": "v1.8.34",
			"versionExact": "v1.8.34"
		},
		{
			"checksumSHA1": "NUJUTWlc1sV8b7WjfiYc4JZbXl0=",
			"path": "github.com/aws/aws-sdk-go/aws/credentials/endpointcreds",
			"revision": "be4fa13e47938e4801fada8c8ca3d1867ad3dcb3",
			"revisionTime": "2017-06-02T18:54:01Z",
			"version": "v1.8.34",
			"versionExact": "v1.8.34"
		},
		{
			"checksumSHA1": "JEYqmF83O5n5bHkupAzA6STm0no=",
			"path": "github.com/aws/aws-sdk-go/aws/credentials/stscreds",
			"revision": "be4fa13e47938e4801fada8c8ca3d1867ad3dcb3",
			"revisionTime": "2017-06-02T18:54:01Z",
			"version": "v1.8.34",
			"versionExact": "v1.8.34"
		},
		{
			"checksumSHA1": "ZdtYh3ZHSgP/WEIaqwJHTEhpkbs=",
			"path": "github.com/aws/aws-sdk-go/aws/defaults",
			"revision": "be4fa13e47938e4801fada8c8ca3d1867ad3dcb3",
			"revisionTime": "2017-06-02T18:54:01Z",
			"version": "v1.8.34",
			"versionExact": "v1.8.34"
		},
		{
			"checksumSHA1": "/EXbk/z2TWjWc1Hvb4QYs3Wmhb8=",
			"path": "github.com/aws/aws-sdk-go/aws/ec2metadata",
			"revision": "be4fa13e47938e4801fada8c8ca3d1867ad3dcb3",
			"revisionTime": "2017-06-02T18:54:01Z",
			"version": "v1.8.34",
			"versionExact": "v1.8.34"
		},
		{
			"checksumSHA1": "vaHB7ND2ZMMwBwrdT0KJUKT1VaM=",
			"path": "github.com/aws/aws-sdk-go/aws/endpoints",
			"revision": "be4fa13e47938e4801fada8c8ca3d1867ad3dcb3",
			"revisionTime": "2017-06-02T18:54:01Z",
			"version": "v1.8.34",
			"versionExact": "v1.8.34"
		},
		{
			"checksumSHA1": "Utpqcq3J2hqoaKEsjI7kDF9bUkg=",
			"path": "github.com/aws/aws-sdk-go/aws/request",
			"revision": "be4fa13e47938e4801fada8c8ca3d1867ad3dcb3",
			"revisionTime": "2017-06-02T18:54:01Z",
			"version": "v1.8.34",
			"versionExact": "v1.8.34"
		},
		{
			"checksumSHA1": "Y20DEtMtbfE9qTtmoi2NYV1x7aA=",
			"path": "github.com/aws/aws-sdk-go/aws/session",
			"revision": "be4fa13e47938e4801fada8c8ca3d1867ad3dcb3",
			"revisionTime": "2017-06-02T18:54:01Z",
			"version": "v1.8.34",
			"versionExact": "v1.8.34"
		},
		{
			"checksumSHA1": "SvIsunO8D9MEKbetMENA4WRnyeE=",
			"path": "github.com/aws/aws-sdk-go/aws/signer/v4",
			"revision": "be4fa13e47938e4801fada8c8ca3d1867ad3dcb3",
			"revisionTime": "2017-06-02T18:54:01Z",
			"version": "v1.8.34",
			"versionExact": "v1.8.34"
		},
		{
			"checksumSHA1": "04ypv4x12l4q0TksA1zEVsmgpvw=",
			"path": "github.com/aws/aws-sdk-go/internal/shareddefaults",
			"revision": "be4fa13e47938e4801fada8c8ca3d1867ad3dcb3",
			"revisionTime": "2017-06-02T18:54:01Z",
			"version": "v1.8.34",
			"versionExact": "v1.8.34"
		},
		{
			"checksumSHA1": "wk7EyvDaHwb5qqoOP/4d3cV0708=",
			"path": "github.com/aws/aws-sdk-go/private/protocol",
			"revision": "be4fa13e47938e4801fada8c8ca3d1867ad3dcb3",
			"revisionTime": "2017-06-02T18:54:01Z",
			"version": "v1.8.34",
			"versionExact": "v1.8.34"
		},
		{
			"checksumSHA1": "ZqY5RWavBLWTo6j9xqdyBEaNFRk=",
			"path": "github.com/aws/aws-sdk-go/private/protocol/query",
			"revision": "be4fa13e47938e4801fada8c8ca3d1867ad3dcb3",
			"revisionTime": "2017-06-02T18:54:01Z",
			"version": "v1.8.34",
			"versionExact": "v1.8.34"
		},
		{
			"checksumSHA1": "Drt1JfLMa0DQEZLWrnMlTWaIcC8=",
			"path": "github.com/aws/aws-sdk-go/private/protocol/query/queryutil",
			"revision": "be4fa13e47938e4801fada8c8ca3d1867ad3dcb3",
			"revisionTime": "2017-06-02T18:54:01Z",
			"version": "v1.8.34",
			"versionExact": "v1.8.34"
		},
		{
			"checksumSHA1": "VCTh+dEaqqhog5ncy/WTt9+/gFM=",
			"path": "github.com/aws/aws-sdk-go/private/protocol/rest",
			"revision": "be4fa13e47938e4801fada8c8ca3d1867ad3dcb3",
			"revisionTime": "2017-06-02T18:54:01Z",
			"version": "v1.8.34",
			"versionExact": "v1.8.34"
		},
		{
			"checksumSHA1": "ODo+ko8D6unAxZuN1jGzMcN4QCc=",
			"path": "github.com/aws/aws-sdk-go/private/protocol/restxml",
			"revision": "be4fa13e47938e4801fada8c8ca3d1867ad3dcb3",
			"revisionTime": "2017-06-02T18:54:01Z",
			"version": "v1.8.34",
			"versionExact": "v1.8.34"
		},
		{
			"checksumSHA1": "0qYPUga28aQVkxZgBR3Z86AbGUQ=",
			"path": "github.com/aws/aws-sdk-go/private/protocol/xml/xmlutil",
			"revision": "be4fa13e47938e4801fada8c8ca3d1867ad3dcb3",
			"revisionTime": "2017-06-02T18:54:01Z",
			"version": "v1.8.34",
			"versionExact": "v1.8.34"
		},
		{
			"checksumSHA1": "krqUUMDYRN2ohYcumxZl8BTR5EQ=",
			"path": "github.com/aws/aws-sdk-go/service/s3",
			"revision": "be4fa13e47938e4801fada8c8ca3d1867ad3dcb3",
			"revisionTime": "2017-06-02T18:54:01Z",
			"version": "v1.8.34",
			"versionExact": "v1.8.34"
		},
		{
			"checksumSHA1": "VH5y62f+SDyEIqnTibiPtQ687i8=",
			"path": "github.com/aws/aws-sdk-go/service/sts",
			"revision": "be4fa13e47938e4801fada8c8ca3d1867ad3dcb3",
			"revisionTime": "2017-06-02T18:54:01Z",
			"version": "v1.8.34",
			"versionExact": "v1.8.34"
		},
		{
			"checksumSHA1": "nqw2Qn5xUklssHTubS5HDvEL9L4=",
			"path": "github.com/bgentry/go-netrc/netrc",
			"revision": "9fd32a8b3d3d3f9d43c341bfe098430e07609480",
			"revisionTime": "2014-04-22T17:41:19Z"
		},
		{
			"checksumSHA1": "oTmBS67uxM6OXB/+OJUAG9LK4jw=",
			"path": "github.com/bgentry/speakeasy",
			"revision": "4aabc24848ce5fd31929f7d1e4ea74d3709c14cd",
			"revisionTime": "2017-04-17T20:07:03Z"
		},
		{
			"checksumSHA1": "OT4XN9z5k69e2RsMSpwW74B+yk4=",
			"path": "github.com/blang/semver",
			"revision": "2ee87856327ba09384cabd113bc6b5d174e9ec0f",
			"revisionTime": "2017-07-27T06:48:18Z"
		},
		{
			"checksumSHA1": "dvabztWVQX8f6oMLRyv4dLH+TGY=",
			"path": "github.com/davecgh/go-spew/spew",
			"revision": "346938d642f2ec3594ed81d874461961cd0faa76",
			"revisionTime": "2016-10-29T20:57:26Z"
		},
		{
			"checksumSHA1": "yDQQpeUxwqB3C+4opweg6znWJQk=",
			"comment": "v2.4.0-11-gf219341",
			"path": "github.com/dgrijalva/jwt-go",
			"revision": "f0777076321ab64f6efc15a82d9d23b98539b943",
			"revisionTime": "2016-06-17T17:01:58Z"
		},
		{
			"checksumSHA1": "vI06gXltt7k8zik7bOZvG2PmfYo=",
			"path": "github.com/dimchansky/utfbom",
			"revision": "6c6132ff69f0f6c088739067407b5d32c52e1d0f",
			"revisionTime": "2017-03-28T06:13:12Z"
		},
		{
			"checksumSHA1": "BCv50o5pDkoSG3vYKOSai1Z8p3w=",
			"path": "github.com/fsouza/go-dockerclient",
			"revision": "1d4f4ae73768d3ca16a6fb964694f58dc5eba601",
			"revisionTime": "2016-04-27T17:25:47Z",
			"tree": true
		},
		{
			"checksumSHA1": "1K+xrZ1PBez190iGt5OnMtGdih4=",
			"comment": "v1.8.6",
			"path": "github.com/go-ini/ini",
			"revision": "766e555c68dc8bda90d197ee8946c37519c19409",
			"revisionTime": "2017-01-17T13:00:17Z"
		},
		{
			"checksumSHA1": "yqF125xVSkmfLpIVGrLlfE05IUk=",
			"path": "github.com/golang/protobuf/proto",
			"revision": "130e6b02ab059e7b717a096f397c5b60111cae74",
			"revisionTime": "2017-09-20T22:06:47Z"
		},
		{
			"checksumSHA1": "VfkiItDBFFkZluaAMAzJipDXNBY=",
			"path": "github.com/golang/protobuf/ptypes",
			"revision": "130e6b02ab059e7b717a096f397c5b60111cae74",
			"revisionTime": "2017-09-20T22:06:47Z"
		},
		{
			"checksumSHA1": "UB9scpDxeFjQe5tEthuR4zCLRu4=",
			"path": "github.com/golang/protobuf/ptypes/any",
			"revision": "130e6b02ab059e7b717a096f397c5b60111cae74",
			"revisionTime": "2017-09-20T22:06:47Z"
		},
		{
			"checksumSHA1": "hUjAj0dheFVDl84BAnSWj9qy2iY=",
			"path": "github.com/golang/protobuf/ptypes/duration",
			"revision": "130e6b02ab059e7b717a096f397c5b60111cae74",
			"revisionTime": "2017-09-20T22:06:47Z"
		},
		{
			"checksumSHA1": "O2ItP5rmfrgxPufhjJXbFlXuyL8=",
			"path": "github.com/golang/protobuf/ptypes/timestamp",
			"revision": "130e6b02ab059e7b717a096f397c5b60111cae74",
			"revisionTime": "2017-09-20T22:06:47Z"
		},
		{
			"checksumSHA1": "Y80EASFjCaCxHdfPxmN4Wc2n1BM=",
			"path": "github.com/google/uuid",
			"revision": "7e072fc3a7be179aee6d3359e46015aa8c995314",
			"revisionTime": "2017-08-14T14:36:39Z"
		},
		{
			"checksumSHA1": "cdOCt0Yb+hdErz8NAQqayxPmRsY=",
			"path": "github.com/hashicorp/errwrap",
			"revision": "7554cd9344cec97297fa6649b055a8c98c2a1e55"
		},
		{
			"checksumSHA1": "b8F628srIitj5p7Y130xc9k0QWs=",
			"path": "github.com/hashicorp/go-cleanhttp",
			"revision": "3573b8b52aa7b37b9358d966a898feb387f62437",
			"revisionTime": "2017-02-11T01:34:15Z"
		},
		{
			"checksumSHA1": "nsL2kI426RMuq1jw15e7igFqdIY=",
			"path": "github.com/hashicorp/go-getter",
			"revision": "c3d66e76678dce180a7b452653472f949aedfbcd",
			"revisionTime": "2017-02-07T21:55:32Z"
		},
		{
			"checksumSHA1": "9J+kDr29yDrwsdu2ULzewmqGjpA=",
			"path": "github.com/hashicorp/go-getter/helper/url",
			"revision": "c3d66e76678dce180a7b452653472f949aedfbcd",
			"revisionTime": "2017-02-07T21:55:32Z"
		},
		{
			"checksumSHA1": "0OUXdKhaE6TzpHevY0VFlAA5YJ8=",
			"path": "github.com/hashicorp/go-hclog",
			"revision": "8105cc0a3736cc153a2025f5d0d91b80045fc9ff",
			"revisionTime": "2017-09-03T16:32:58Z"
		},
		{
			"checksumSHA1": "lrSl49G23l6NhfilxPM0XFs5rZo=",
			"path": "github.com/hashicorp/go-multierror",
			"revision": "d30f09973e19c1dfcd120b2d9c4f168e68d6b5d5"
		},
		{
			"checksumSHA1": "R6me0jVmcT/OPo80Fe0qo5fRwHc=",
			"path": "github.com/hashicorp/go-plugin",
			"revision": "a5174f84d7f8ff00fb07ab4ef1f380d32eee0e63",
			"revisionTime": "2017-08-16T15:18:19Z"
		},
		{
			"checksumSHA1": "ErJHGU6AVPZM9yoY/xV11TwSjQs=",
			"path": "github.com/hashicorp/go-retryablehttp",
			"revision": "6e85be8fee1dcaa02c0eaaac2df5a8fbecf94145",
			"revisionTime": "2016-09-30T03:51:02Z"
		},
		{
			"checksumSHA1": "85XUnluYJL7F55ptcwdmN8eSOsk=",
			"path": "github.com/hashicorp/go-uuid",
			"revision": "36289988d83ca270bc07c234c36f364b0dd9c9a7"
		},
		{
			"checksumSHA1": "EcZfls6vcqjasWV/nBlu+C+EFmc=",
			"path": "github.com/hashicorp/go-version",
			"revision": "e96d3840402619007766590ecea8dd7af1292276",
			"revisionTime": "2016-10-31T18:26:05Z"
		},
		{
			"checksumSHA1": "o3XZZdOnSnwQSpYw215QV75ZDeI=",
			"path": "github.com/hashicorp/hcl",
			"revision": "a4b07c25de5ff55ad3b8936cea69a79a3d95a855",
			"revisionTime": "2017-05-04T19:02:34Z"
		},
		{
			"checksumSHA1": "XQmjDva9JCGGkIecOgwtBEMCJhU=",
			"path": "github.com/hashicorp/hcl/hcl/ast",
			"revision": "a4b07c25de5ff55ad3b8936cea69a79a3d95a855",
			"revisionTime": "2017-05-04T19:02:34Z"
		},
		{
			"checksumSHA1": "teokXoyRXEJ0vZHOWBD11l5YFNI=",
			"path": "github.com/hashicorp/hcl/hcl/parser",
			"revision": "a4b07c25de5ff55ad3b8936cea69a79a3d95a855",
			"revisionTime": "2017-05-04T19:02:34Z"
		},
		{
			"checksumSHA1": "z6wdP4mRw4GVjShkNHDaOWkbxS0=",
			"path": "github.com/hashicorp/hcl/hcl/scanner",
			"revision": "a4b07c25de5ff55ad3b8936cea69a79a3d95a855",
			"revisionTime": "2017-05-04T19:02:34Z"
		},
		{
			"checksumSHA1": "oS3SCN9Wd6D8/LG0Yx1fu84a7gI=",
			"path": "github.com/hashicorp/hcl/hcl/strconv",
			"revision": "a4b07c25de5ff55ad3b8936cea69a79a3d95a855",
			"revisionTime": "2017-05-04T19:02:34Z"
		},
		{
			"checksumSHA1": "c6yprzj06ASwCo18TtbbNNBHljA=",
			"path": "github.com/hashicorp/hcl/hcl/token",
			"revision": "a4b07c25de5ff55ad3b8936cea69a79a3d95a855",
			"revisionTime": "2017-05-04T19:02:34Z"
		},
		{
			"checksumSHA1": "PwlfXt7mFS8UYzWxOK5DOq0yxS0=",
			"path": "github.com/hashicorp/hcl/json/parser",
			"revision": "a4b07c25de5ff55ad3b8936cea69a79a3d95a855",
			"revisionTime": "2017-05-04T19:02:34Z"
		},
		{
			"checksumSHA1": "YdvFsNOMSWMLnY6fcliWQa0O5Fw=",
			"path": "github.com/hashicorp/hcl/json/scanner",
			"revision": "a4b07c25de5ff55ad3b8936cea69a79a3d95a855",
			"revisionTime": "2017-05-04T19:02:34Z"
		},
		{
			"checksumSHA1": "fNlXQCQEnb+B3k5UDL/r15xtSJY=",
			"path": "github.com/hashicorp/hcl/json/token",
			"revision": "a4b07c25de5ff55ad3b8936cea69a79a3d95a855",
			"revisionTime": "2017-05-04T19:02:34Z"
		},
		{
			"checksumSHA1": "M09yxoBoCEtG7EcHR8aEWLzMMJc=",
			"path": "github.com/hashicorp/hil",
			"revision": "fac2259da677551de1fb92b844c4d020a38d8468",
			"revisionTime": "2017-05-12T21:33:05Z"
		},
		{
			"checksumSHA1": "0S0KeBcfqVFYBPeZkuJ4fhQ5mCA=",
			"path": "github.com/hashicorp/hil/ast",
			"revision": "fac2259da677551de1fb92b844c4d020a38d8468",
			"revisionTime": "2017-05-12T21:33:05Z"
		},
		{
			"checksumSHA1": "P5PZ3k7SmqWmxgJ8Q0gLzeNpGhE=",
			"path": "github.com/hashicorp/hil/parser",
			"revision": "fac2259da677551de1fb92b844c4d020a38d8468",
			"revisionTime": "2017-05-12T21:33:05Z"
		},
		{
			"checksumSHA1": "DC1k5kOua4oFqmo+JRt0YzfP44o=",
			"path": "github.com/hashicorp/hil/scanner",
			"revision": "fac2259da677551de1fb92b844c4d020a38d8468",
			"revisionTime": "2017-05-12T21:33:05Z"
		},
		{
			"checksumSHA1": "vt+P9D2yWDO3gdvdgCzwqunlhxU=",
			"path": "github.com/hashicorp/logutils",
			"revision": "0dc08b1671f34c4250ce212759ebd880f743d883",
			"revisionTime": "2015-06-09T07:04:31Z"
		},
		{
			"checksumSHA1": "knu+KAcZkAVDfMw+sTimHiQYs8A=",
			"path": "github.com/hashicorp/terraform/config",
			"revision": "8712b03839d1f63c0bfe11cf5f08e94014aeb85c",
			"revisionTime": "2017-09-19T13:56:27Z",
			"version": "=v0.10.6",
			"versionExact": "v0.10.6"
		},
		{
			"checksumSHA1": "VVYOXmEn85duRZ8mmGaCPPfekqA=",
			"path": "github.com/hashicorp/terraform/config/module",
			"revision": "8712b03839d1f63c0bfe11cf5f08e94014aeb85c",
			"revisionTime": "2017-09-19T13:56:27Z",
			"version": "=v0.10.6",
			"versionExact": "v0.10.6"
		},
		{
			"checksumSHA1": "rtdn0kfStvx3sSff3WiuMexo9RM=",
			"path": "github.com/hashicorp/terraform/dag",
			"revision": "8712b03839d1f63c0bfe11cf5f08e94014aeb85c",
			"revisionTime": "2017-09-19T13:56:27Z",
			"version": "=v0.10.6",
			"versionExact": "v0.10.6"
		},
		{
			"checksumSHA1": "P8gNPDuOzmiK4Lz9xG7OBy4Rlm8=",
			"path": "github.com/hashicorp/terraform/flatmap",
			"revision": "8712b03839d1f63c0bfe11cf5f08e94014aeb85c",
			"revisionTime": "2017-09-19T13:56:27Z",
			"version": "=v0.10.6",
			"versionExact": "v0.10.6"
		},
		{
			"checksumSHA1": "zx5DLo5aV0xDqxGTzSibXg7HHAA=",
			"path": "github.com/hashicorp/terraform/helper/acctest",
			"revision": "8712b03839d1f63c0bfe11cf5f08e94014aeb85c",
			"revisionTime": "2017-09-19T13:56:27Z",
			"version": "=v0.10.6",
			"versionExact": "v0.10.6"
		},
		{
			"checksumSHA1": "uT6Q9RdSRAkDjyUgQlJ2XKJRab4=",
			"path": "github.com/hashicorp/terraform/helper/config",
			"revision": "8712b03839d1f63c0bfe11cf5f08e94014aeb85c",
			"revisionTime": "2017-09-19T13:56:27Z",
			"version": "=v0.10.6",
			"versionExact": "v0.10.6"
		},
		{
			"checksumSHA1": "Vbo55GDzPgG/L/+W2pcvDhxrPZc=",
			"path": "github.com/hashicorp/terraform/helper/experiment",
			"revision": "8712b03839d1f63c0bfe11cf5f08e94014aeb85c",
			"revisionTime": "2017-09-19T13:56:27Z",
			"version": "=v0.10.6",
			"versionExact": "v0.10.6"
		},
		{
			"checksumSHA1": "BmIPKTr0zDutSJdyq7pYXrK1I3E=",
			"path": "github.com/hashicorp/terraform/helper/hashcode",
			"revision": "8712b03839d1f63c0bfe11cf5f08e94014aeb85c",
			"revisionTime": "2017-09-19T13:56:27Z",
			"version": "=v0.10.6",
			"versionExact": "v0.10.6"
		},
		{
			"checksumSHA1": "B267stWNQd0/pBTXHfI/tJsxzfc=",
			"path": "github.com/hashicorp/terraform/helper/hilmapstructure",
			"revision": "8712b03839d1f63c0bfe11cf5f08e94014aeb85c",
			"revisionTime": "2017-09-19T13:56:27Z",
			"version": "=v0.10.6",
			"versionExact": "v0.10.6"
		},
		{
			"checksumSHA1": "2wJa9F3BGlbe2DNqH5lb5POayRI=",
			"path": "github.com/hashicorp/terraform/helper/logging",
			"revision": "8712b03839d1f63c0bfe11cf5f08e94014aeb85c",
			"revisionTime": "2017-09-19T13:56:27Z",
			"version": "=v0.10.6",
			"versionExact": "v0.10.6"
		},
		{
			"checksumSHA1": "twkFd4x71kBnDfrdqO5nhs8dMOY=",
			"path": "github.com/hashicorp/terraform/helper/mutexkv",
			"revision": "8712b03839d1f63c0bfe11cf5f08e94014aeb85c",
			"revisionTime": "2017-09-19T13:56:27Z",
			"version": "=v0.10.6",
			"versionExact": "v0.10.6"
		},
		{
			"checksumSHA1": "CwIwANN1kyCaXfotQ3YU0NxQ+xE=",
			"path": "github.com/hashicorp/terraform/helper/resource",
			"revision": "8712b03839d1f63c0bfe11cf5f08e94014aeb85c",
			"revisionTime": "2017-09-19T13:56:27Z",
			"version": "=v0.10.6",
			"versionExact": "v0.10.6"
		},
		{
			"checksumSHA1": "pCGhHS9BP0onot7vLaHIRDs31Bc=",
			"path": "github.com/hashicorp/terraform/helper/schema",
			"revision": "8712b03839d1f63c0bfe11cf5f08e94014aeb85c",
			"revisionTime": "2017-09-19T13:56:27Z",
			"version": "=v0.10.6",
			"versionExact": "v0.10.6"
		},
		{
			"checksumSHA1": "1yCGh/Wl4H4ODBBRmIRFcV025b0=",
			"path": "github.com/hashicorp/terraform/helper/shadow",
			"revision": "8712b03839d1f63c0bfe11cf5f08e94014aeb85c",
			"revisionTime": "2017-09-19T13:56:27Z",
			"version": "=v0.10.6",
			"versionExact": "v0.10.6"
		},
		{
			"checksumSHA1": "Fzbv+N7hFXOtrR6E7ZcHT3jEE9s=",
			"path": "github.com/hashicorp/terraform/helper/structure",
			"revision": "8712b03839d1f63c0bfe11cf5f08e94014aeb85c",
			"revisionTime": "2017-09-19T13:56:27Z",
			"version": "=v0.10.6",
			"versionExact": "v0.10.6"
		},
		{
			"checksumSHA1": "fezCwKJ4akxRr3v3Bti0firO240=",
			"path": "github.com/hashicorp/terraform/helper/validation",
			"revision": "8712b03839d1f63c0bfe11cf5f08e94014aeb85c",
			"revisionTime": "2017-09-19T13:56:27Z",
			"version": "=v0.10.6",
			"versionExact": "v0.10.6"
		},
		{
			"checksumSHA1": "yFWmdS6yEJZpRJzUqd/mULqCYGk=",
			"path": "github.com/hashicorp/terraform/moduledeps",
			"revision": "8712b03839d1f63c0bfe11cf5f08e94014aeb85c",
			"revisionTime": "2017-09-19T13:56:27Z",
			"version": "=v0.10.6",
			"versionExact": "v0.10.6"
		},
		{
			"checksumSHA1": "UP4cxEFYzncmyG/irQ4CP9HrTic=",
			"path": "github.com/hashicorp/terraform/plugin",
			"revision": "8712b03839d1f63c0bfe11cf5f08e94014aeb85c",
			"revisionTime": "2017-09-19T13:56:27Z",
			"version": "=v0.10.6",
			"versionExact": "v0.10.6"
		},
		{
			"checksumSHA1": "EHHrYLqEpTXzJMmZYMMFTGWDbaE=",
			"path": "github.com/hashicorp/terraform/plugin/discovery",
			"revision": "8712b03839d1f63c0bfe11cf5f08e94014aeb85c",
			"revisionTime": "2017-09-19T13:56:27Z",
			"version": "=v0.10.6",
			"versionExact": "v0.10.6"
		},
		{
			"checksumSHA1": "tHjkyeCH0VuvMn64GCTerV3r6Dk=",
			"path": "github.com/hashicorp/terraform/terraform",
			"revision": "8712b03839d1f63c0bfe11cf5f08e94014aeb85c",
			"revisionTime": "2017-09-19T13:56:27Z",
			"version": "=v0.10.6",
			"versionExact": "v0.10.6"
		},
		{
			"checksumSHA1": "ZhK6IO2XN81Y+3RAjTcVm1Ic7oU=",
			"path": "github.com/hashicorp/yamux",
			"revision": "d1caa6c97c9fc1cc9e83bbe34d0603f9ff0ce8bd",
			"revisionTime": "2016-07-20T23:31:40Z"
		},
		{
			"checksumSHA1": "0ZrwvB6KoGPj2PoDNSEJwxQ6Mog=",
			"comment": "0.2.2-2-gc01cf91",
			"path": "github.com/jmespath/go-jmespath",
			"revision": "bd40a432e4c76585ef6b72d3fd96fb9b6dc7b68d",
			"revisionTime": "2016-08-03T19:07:31Z"
		},
		{
			"checksumSHA1": "T9E+5mKBQ/BX4wlNxgaPfetxdeI=",
			"path": "github.com/marstr/guid",
			"revision": "8bdf7d1a087ccc975cf37dd6507da50698fd19ca",
			"revisionTime": "2017-04-27T23:51:15Z"
		},
		{
			"checksumSHA1": "y/A5iuvwjytQE2CqVuphQRXR2nI=",
			"path": "github.com/mattn/go-isatty",
			"revision": "a5cdd64afdee435007ee3e9f6ed4684af949d568",
			"revisionTime": "2017-09-25T05:49:04Z"
		},
		{
			"checksumSHA1": "UIqCj7qI0hhIMpAhS9YYqs2jD48=",
			"path": "github.com/mitchellh/cli",
			"revision": "65fcae5817c8600da98ada9d7edf26dd1a84837b",
			"revisionTime": "2017-09-08T18:10:43Z"
		},
		{
			"checksumSHA1": "guxbLo8KHHBeM0rzou4OTzzpDNs=",
			"path": "github.com/mitchellh/copystructure",
			"revision": "5af94aef99f597e6a9e1f6ac6be6ce0f3c96b49d",
			"revisionTime": "2016-10-13T19:53:42Z"
		},
		{
			"checksumSHA1": "V/quM7+em2ByJbWBLOsEwnY3j/Q=",
			"path": "github.com/mitchellh/go-homedir",
			"revision": "b8bc1bf767474819792c23f32d8286a45736f1c6",
			"revisionTime": "2016-12-03T19:45:07Z"
		},
		{
			"checksumSHA1": "6TBW88DSxRHf4WvOC9K5ilBZx/8=",
			"path": "github.com/mitchellh/go-testing-interface",
			"revision": "9a441910b16872f7b8283682619b3761a9aa2222",
			"revisionTime": "2017-07-30T05:09:07Z"
		},
		{
			"checksumSHA1": "xyoJKalfQwTUN1qzZGQKWYAwl0A=",
			"path": "github.com/mitchellh/hashstructure",
			"revision": "6b17d669fac5e2f71c16658d781ec3fdd3802b69"
		},
		{
			"checksumSHA1": "MlX15lJuV8DYARX5RJY8rqrSEWQ=",
			"path": "github.com/mitchellh/mapstructure",
			"revision": "53818660ed4955e899c0bcafa97299a388bd7c8e",
			"revisionTime": "2017-03-07T20:11:23Z"
		},
		{
			"checksumSHA1": "vBpuqNfSTZcAR/0tP8tNYacySGs=",
			"path": "github.com/mitchellh/reflectwalk",
			"revision": "92573fe8d000a145bfebc03a16bc22b34945867f",
			"revisionTime": "2016-10-03T17:45:16Z"
		},
		{
			"checksumSHA1": "rTNABfFJ9wtLQRH8uYNkEZGQOrY=",
			"path": "github.com/posener/complete",
			"revision": "88e59760adaddb8276c9b15511302890690e2dae",
			"revisionTime": "2017-09-08T12:52:45Z"
		},
		{
			"checksumSHA1": "NB7uVS0/BJDmNu68vPAlbrq4TME=",
			"path": "github.com/posener/complete/cmd",
			"revision": "88e59760adaddb8276c9b15511302890690e2dae",
			"revisionTime": "2017-09-08T12:52:45Z"
		},
		{
			"checksumSHA1": "Hwojin3GxRyKwPAiz5r7UszqkPc=",
			"path": "github.com/posener/complete/cmd/install",
			"revision": "88e59760adaddb8276c9b15511302890690e2dae",
			"revisionTime": "2017-09-08T12:52:45Z"
		},
		{
			"checksumSHA1": "DMo94FwJAm9ZCYCiYdJU2+bh4no=",
			"path": "github.com/posener/complete/match",
			"revision": "88e59760adaddb8276c9b15511302890690e2dae",
			"revisionTime": "2017-09-08T12:52:45Z"
		},
		{
			"checksumSHA1": "u5s2PZ7fzCOqQX7bVPf9IJ+qNLQ=",
			"path": "github.com/rancher/go-rancher",
			"revision": "ec24b7f12fca9f78fbfcd62a0ea8bce14ade8792",
			"revisionTime": "2017-04-07T04:09:43Z"
		},
		{
			"checksumSHA1": "zmC8/3V4ls53DJlNTKDZwPSC/dA=",
			"path": "github.com/satori/go.uuid",
			"revision": "b061729afc07e77a8aa4fad0a2fd840958f1942a",
			"revisionTime": "2016-09-27T10:08:44Z"
		},
		{
			"checksumSHA1": "iqUXcP3VA+G1/gVLRpQpBUt/BuA=",
			"path": "github.com/satori/uuid",
			"revision": "b061729afc07e77a8aa4fad0a2fd840958f1942a",
			"revisionTime": "2016-09-27T10:08:44Z"
		},
		{
			"checksumSHA1": "vE43s37+4CJ2CDU6TlOUOYE0K9c=",
			"path": "golang.org/x/crypto/bcrypt",
			"revision": "9477e0b78b9ac3d0b03822fd95422e2fe07627cd",
			"revisionTime": "2016-10-31T15:37:30Z"
		},
		{
			"checksumSHA1": "JsJdKXhz87gWenMwBeejTOeNE7k=",
			"path": "golang.org/x/crypto/blowfish",
			"revision": "9477e0b78b9ac3d0b03822fd95422e2fe07627cd",
			"revisionTime": "2016-10-31T15:37:30Z"
		},
		{
			"checksumSHA1": "TT1rac6kpQp2vz24m5yDGUNQ/QQ=",
			"path": "golang.org/x/crypto/cast5",
			"revision": "b176d7def5d71bdd214203491f89843ed217f420",
			"revisionTime": "2017-07-23T04:49:35Z"
		},
		{
			"checksumSHA1": "C1KKOxFoW7/W/NFNpiXK+boguNo=",
			"path": "golang.org/x/crypto/curve25519",
			"revision": "453249f01cfeb54c3d549ddb75ff152ca243f9d8",
			"revisionTime": "2017-02-08T20:51:15Z"
		},
		{
			"checksumSHA1": "wGb//LjBPNxYHqk+dcLo7BjPXK8=",
			"path": "golang.org/x/crypto/ed25519",
			"revision": "b8a2a83acfe6e6770b75de42d5ff4c67596675c0",
			"revisionTime": "2017-01-13T19:21:00Z"
		},
		{
			"checksumSHA1": "LXFcVx8I587SnWmKycSDEq9yvK8=",
			"path": "golang.org/x/crypto/ed25519/internal/edwards25519",
			"revision": "b8a2a83acfe6e6770b75de42d5ff4c67596675c0",
			"revisionTime": "2017-01-13T19:21:00Z"
		},
		{
			"checksumSHA1": "IIhFTrLlmlc6lEFSitqi4aw2lw0=",
			"path": "golang.org/x/crypto/openpgp",
			"revision": "b176d7def5d71bdd214203491f89843ed217f420",
			"revisionTime": "2017-07-23T04:49:35Z"
		},
		{
			"checksumSHA1": "olOKkhrdkYQHZ0lf1orrFQPQrv4=",
			"path": "golang.org/x/crypto/openpgp/armor",
			"revision": "b176d7def5d71bdd214203491f89843ed217f420",
			"revisionTime": "2017-07-23T04:49:35Z"
		},
		{
			"checksumSHA1": "eo/KtdjieJQXH7Qy+faXFcF70ME=",
			"path": "golang.org/x/crypto/openpgp/elgamal",
			"revision": "b176d7def5d71bdd214203491f89843ed217f420",
			"revisionTime": "2017-07-23T04:49:35Z"
		},
		{
			"checksumSHA1": "rlxVSaGgqdAgwblsErxTxIfuGfg=",
			"path": "golang.org/x/crypto/openpgp/errors",
			"revision": "b176d7def5d71bdd214203491f89843ed217f420",
			"revisionTime": "2017-07-23T04:49:35Z"
		},
		{
			"checksumSHA1": "Pq88+Dgh04UdXWZN6P+bLgYnbRc=",
			"path": "golang.org/x/crypto/openpgp/packet",
			"revision": "b176d7def5d71bdd214203491f89843ed217f420",
			"revisionTime": "2017-07-23T04:49:35Z"
		},
		{
			"checksumSHA1": "s2qT4UwvzBSkzXuiuMkowif1Olw=",
			"path": "golang.org/x/crypto/openpgp/s2k",
			"revision": "b176d7def5d71bdd214203491f89843ed217f420",
			"revisionTime": "2017-07-23T04:49:35Z"
		},
		{
			"checksumSHA1": "fsrFs762jlaILyqqQImS1GfvIvw=",
			"path": "golang.org/x/crypto/ssh",
			"revision": "453249f01cfeb54c3d549ddb75ff152ca243f9d8",
			"revisionTime": "2017-02-08T20:51:15Z"
		},
		{
			"checksumSHA1": "dr5+PfIRzXeN+l1VG+s0lea9qz8=",
			"path": "golang.org/x/net/context",
			"revision": "0a9397675ba34b2845f758fe3cd68828369c6517",
			"revisionTime": "2017-07-19T03:24:12Z"
		},
		{
			"checksumSHA1": "vqc3a+oTUGX8PmD0TS+qQ7gmN8I=",
			"path": "golang.org/x/net/html",
			"revision": "1c05540f6879653db88113bc4a2b70aec4bd491f",
			"revisionTime": "2017-08-04T00:04:37Z"
		},
		{
			"checksumSHA1": "z79z5msRzgU48FCZxSuxfU8b4rs=",
			"path": "golang.org/x/net/html/atom",
			"revision": "1c05540f6879653db88113bc4a2b70aec4bd491f",
			"revisionTime": "2017-08-04T00:04:37Z"
		},
		{
			"checksumSHA1": "cY4u3LCdJxKaS2GbftZjfrOSnNE=",
			"path": "golang.org/x/net/http2",
			"revision": "0a9397675ba34b2845f758fe3cd68828369c6517",
			"revisionTime": "2017-07-19T03:24:12Z"
		},
		{
			"checksumSHA1": "ezWhc7n/FtqkLDQKeU2JbW+80tE=",
			"path": "golang.org/x/net/http2/hpack",
			"revision": "0a9397675ba34b2845f758fe3cd68828369c6517",
			"revisionTime": "2017-07-19T03:24:12Z"
		},
		{
			"checksumSHA1": "1osdKBIU5mNqyQqiGmnutoTzdJA=",
			"path": "golang.org/x/net/idna",
			"revision": "0a9397675ba34b2845f758fe3cd68828369c6517",
			"revisionTime": "2017-07-19T03:24:12Z"
		},
		{
			"checksumSHA1": "UxahDzW2v4mf/+aFxruuupaoIwo=",
			"path": "golang.org/x/net/internal/timeseries",
			"revision": "0a9397675ba34b2845f758fe3cd68828369c6517",
			"revisionTime": "2017-07-19T03:24:12Z"
		},
		{
			"checksumSHA1": "3xyuaSNmClqG4YWC7g0isQIbUTc=",
			"path": "golang.org/x/net/lex/httplex",
			"revision": "0a9397675ba34b2845f758fe3cd68828369c6517",
			"revisionTime": "2017-07-19T03:24:12Z"
		},
		{
			"checksumSHA1": "u/r66lwYfgg682u5hZG7/E7+VCY=",
			"path": "golang.org/x/net/trace",
			"revision": "0a9397675ba34b2845f758fe3cd68828369c6517",
			"revisionTime": "2017-07-19T03:24:12Z"
		},
		{
			"checksumSHA1": "tY+5thYxjKDUQyQXYcBqogmMS5U=",
			"path": "golang.org/x/sys/unix",
			"revision": "314a259e304ff91bd6985da2a7149bbf91237993",
			"revisionTime": "2017-07-19T03:44:26Z"
		},
		{
			"checksumSHA1": "5AKasas4CO8g/Wiizgd34EGLoMQ=",
			"path": "golang.org/x/text/collate",
			"revision": "1cbadb444a806fd9430d14ad08967ed91da4fa0a",
			"revisionTime": "2017-09-13T19:45:57Z"
		},
		{
			"checksumSHA1": "JGxWXCzR7rwOsuQCK1UGd6yuS90=",
			"path": "golang.org/x/text/collate/build",
			"revision": "1cbadb444a806fd9430d14ad08967ed91da4fa0a",
			"revisionTime": "2017-09-13T19:45:57Z"
		},
		{
			"checksumSHA1": "45fiqnr0oU2bicWWAWz0lGWg4eU=",
			"path": "golang.org/x/text/internal/colltab",
			"revision": "1cbadb444a806fd9430d14ad08967ed91da4fa0a",
			"revisionTime": "2017-09-13T19:45:57Z"
		},
		{
			"checksumSHA1": "ZQdHbB9VYCXwQ+9/CmZPhJv0+SM=",
			"path": "golang.org/x/text/internal/gen",
			"revision": "1cbadb444a806fd9430d14ad08967ed91da4fa0a",
			"revisionTime": "2017-09-13T19:45:57Z"
		},
		{
			"checksumSHA1": "hyNCcTwMQnV6/MK8uUW9E5H0J0M=",
			"path": "golang.org/x/text/internal/tag",
			"revision": "1cbadb444a806fd9430d14ad08967ed91da4fa0a",
			"revisionTime": "2017-09-13T19:45:57Z"
		},
		{
			"checksumSHA1": "47nwiUyVBY2RKoEGXmCSvusY4Js=",
			"path": "golang.org/x/text/internal/triegen",
			"revision": "1cbadb444a806fd9430d14ad08967ed91da4fa0a",
			"revisionTime": "2017-09-13T19:45:57Z"
		},
		{
			"checksumSHA1": "brtRuRoLzfZwY4Bir6gjFZqzSME=",
			"path": "golang.org/x/text/internal/ucd",
			"revision": "1cbadb444a806fd9430d14ad08967ed91da4fa0a",
			"revisionTime": "2017-09-13T19:45:57Z"
		},
		{
			"checksumSHA1": "YsHNCKLl/81IAeBJUjHE4uqAPLM=",
			"path": "golang.org/x/text/language",
			"revision": "1cbadb444a806fd9430d14ad08967ed91da4fa0a",
			"revisionTime": "2017-09-13T19:45:57Z"
		},
		{
			"checksumSHA1": "tltivJ/uj/lqLk05IqGfCv2F/E8=",
			"path": "golang.org/x/text/secure/bidirule",
			"revision": "1cbadb444a806fd9430d14ad08967ed91da4fa0a",
			"revisionTime": "2017-09-13T19:45:57Z"
		},
		{
			"checksumSHA1": "ziMb9+ANGRJSSIuxYdRbA+cDRBQ=",
			"path": "golang.org/x/text/transform",
			"revision": "1cbadb444a806fd9430d14ad08967ed91da4fa0a",
			"revisionTime": "2017-09-13T19:45:57Z"
		},
		{
			"checksumSHA1": "tk+lpF2CDV7e5RwwRY5ZTCGrd9o=",
			"path": "golang.org/x/text/unicode/bidi",
			"revision": "1cbadb444a806fd9430d14ad08967ed91da4fa0a",
			"revisionTime": "2017-09-13T19:45:57Z"
		},
		{
			"checksumSHA1": "u67CNB7snnIRQfOV+pE1mwCDkNc=",
			"path": "golang.org/x/text/unicode/cldr",
			"revision": "1cbadb444a806fd9430d14ad08967ed91da4fa0a",
			"revisionTime": "2017-09-13T19:45:57Z"
		},
		{
			"checksumSHA1": "BwRNKgzIMUxk56OScxyr43BV6IE=",
			"path": "golang.org/x/text/unicode/norm",
			"revision": "1cbadb444a806fd9430d14ad08967ed91da4fa0a",
			"revisionTime": "2017-09-13T19:45:57Z"
		},
		{
			"checksumSHA1": "lpXLU5EzpB421tEcjJ1m6fIL7eQ=",
			"path": "golang.org/x/text/unicode/rangetable",
			"revision": "1cbadb444a806fd9430d14ad08967ed91da4fa0a",
			"revisionTime": "2017-09-13T19:45:57Z"
		},
		{
			"checksumSHA1": "Tc3BU26zThLzcyqbVtiSEp7EpU8=",
			"path": "google.golang.org/genproto/googleapis/rpc/status",
			"revision": "1e559d0a00eef8a9a43151db4665280bd8dd5886",
			"revisionTime": "2017-09-18T11:17:02Z"
		},
		{
			"checksumSHA1": "nwfmMh930HtXA7u5HYomxSR3Ixg=",
			"path": "google.golang.org/grpc",
			"revision": "7657092a1303cc5a6fa3fee988d57c665683a4da",
			"revisionTime": "2017-08-09T21:16:03Z"
		},
		{
			"checksumSHA1": "/eTpFgjvMq5Bc9hYnw5fzKG4B6I=",
			"path": "google.golang.org/grpc/codes",
			"revision": "7657092a1303cc5a6fa3fee988d57c665683a4da",
			"revisionTime": "2017-08-09T21:16:03Z"
		},
		{
			"checksumSHA1": "XH2WYcDNwVO47zYShREJjcYXm0Y=",
			"path": "google.golang.org/grpc/connectivity",
			"revision": "7657092a1303cc5a6fa3fee988d57c665683a4da",
			"revisionTime": "2017-08-09T21:16:03Z"
		},
		{
			"checksumSHA1": "5ylThBvJnIcyWhL17AC9+Sdbw2E=",
			"path": "google.golang.org/grpc/credentials",
			"revision": "7657092a1303cc5a6fa3fee988d57c665683a4da",
			"revisionTime": "2017-08-09T21:16:03Z"
		},
		{
			"checksumSHA1": "2NbY9kmMweE4VUsruRsvmViVnNg=",
			"path": "google.golang.org/grpc/grpclb/grpc_lb_v1",
			"revision": "7657092a1303cc5a6fa3fee988d57c665683a4da",
			"revisionTime": "2017-08-09T21:16:03Z"
		},
		{
			"checksumSHA1": "ntHev01vgZgeIh5VFRmbLx/BSTo=",
			"path": "google.golang.org/grpc/grpclog",
			"revision": "7657092a1303cc5a6fa3fee988d57c665683a4da",
			"revisionTime": "2017-08-09T21:16:03Z"
		},
		{
			"checksumSHA1": "pc9cweMiKQ5hVMuO9UoMGdbizaY=",
			"path": "google.golang.org/grpc/health",
			"revision": "7657092a1303cc5a6fa3fee988d57c665683a4da",
			"revisionTime": "2017-08-09T21:16:03Z"
		},
		{
			"checksumSHA1": "W5KfI1NIGJt7JaVnLzefDZr3+4s=",
			"path": "google.golang.org/grpc/health/grpc_health_v1",
			"revision": "7657092a1303cc5a6fa3fee988d57c665683a4da",
			"revisionTime": "2017-08-09T21:16:03Z"
		},
		{
			"checksumSHA1": "U9vDe05/tQrvFBojOQX8Xk12W9I=",
			"path": "google.golang.org/grpc/internal",
			"revision": "7657092a1303cc5a6fa3fee988d57c665683a4da",
			"revisionTime": "2017-08-09T21:16:03Z"
		},
		{
			"checksumSHA1": "hcuHgKp8W0wIzoCnNfKI8NUss5o=",
			"path": "google.golang.org/grpc/keepalive",
			"revision": "7657092a1303cc5a6fa3fee988d57c665683a4da",
			"revisionTime": "2017-08-09T21:16:03Z"
		},
		{
			"checksumSHA1": "N++Ur11m6Dq3j14/Hc2Kqmxroag=",
			"path": "google.golang.org/grpc/metadata",
			"revision": "7657092a1303cc5a6fa3fee988d57c665683a4da",
			"revisionTime": "2017-08-09T21:16:03Z"
		},
		{
			"checksumSHA1": "bYKw8OIjj/ybY68eGqy7zqq6qmE=",
			"path": "google.golang.org/grpc/naming",
			"revision": "7657092a1303cc5a6fa3fee988d57c665683a4da",
			"revisionTime": "2017-08-09T21:16:03Z"
		},
		{
			"checksumSHA1": "n5EgDdBqFMa2KQFhtl+FF/4gIFo=",
			"path": "google.golang.org/grpc/peer",
			"revision": "7657092a1303cc5a6fa3fee988d57c665683a4da",
			"revisionTime": "2017-08-09T21:16:03Z"
		},
		{
			"checksumSHA1": "53Mbn2VqooOk47EWLHHFpKEOVwE=",
			"path": "google.golang.org/grpc/stats",
			"revision": "7657092a1303cc5a6fa3fee988d57c665683a4da",
			"revisionTime": "2017-08-09T21:16:03Z"
		},
		{
			"checksumSHA1": "3Dwz4RLstDHMPyDA7BUsYe+JP4w=",
			"path": "google.golang.org/grpc/status",
			"revision": "7657092a1303cc5a6fa3fee988d57c665683a4da",
			"revisionTime": "2017-08-09T21:16:03Z"
		},
		{
			"checksumSHA1": "aixGx/Kd0cj9ZlZHacpHe3XgMQ4=",
			"path": "google.golang.org/grpc/tap",
			"revision": "7657092a1303cc5a6fa3fee988d57c665683a4da",
			"revisionTime": "2017-08-09T21:16:03Z"
		},
		{
			"checksumSHA1": "S0qdJtlMimKlOrJ4aZ/pxO5uVwg=",
			"path": "google.golang.org/grpc/transport",
			"revision": "7657092a1303cc5a6fa3fee988d57c665683a4da",
			"revisionTime": "2017-08-09T21:16:03Z"
		},
		{
			"checksumSHA1": "wICWAGQfZcHD2y0dHesz9R2YSiw=",
			"path": "k8s.io/kubernetes/pkg/apimachinery",
			"revision": "b0b7a323cc5a4a2019b2e9520c21c7830b7f708e",
			"revisionTime": "2017-04-03T20:32:25Z",
			"version": "v1.6.1",
			"versionExact": "v1.6.1"
		}
	],
	"rootPath": "github.com/terraform-providers/terraform-provider-azurerm"
}<|MERGE_RESOLUTION|>--- conflicted
+++ resolved
@@ -123,7 +123,6 @@
 			"versionExact": "v12.2.0-beta"
 		},
 		{
-<<<<<<< HEAD
 			"checksumSHA1": "sVkzLHOCP786rmV93HAIe+ke2hs=",
 			"path": "github.com/Azure/azure-sdk-for-go/arm/monitor",
 			"revision": "7692b0cef22674113fcf71cc17ac3ccc1a7fef48",
@@ -132,10 +131,7 @@
 			"versionExact": "v11.2.2-beta"
 		},
 		{
-			"checksumSHA1": "bb4XrZmhiQKz+tl2ycSykFCnyx4=",
-=======
 			"checksumSHA1": "aSAQM4LTlSAyWJTSMCJjBxUkmVI=",
->>>>>>> a3339eff
 			"path": "github.com/Azure/azure-sdk-for-go/arm/mysql",
 			"revision": "eae258195456be76b2ec9ad2ee2ab63cdda365d9",
 			"revisionTime": "2018-01-09T21:59:56Z",
